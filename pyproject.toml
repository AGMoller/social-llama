[tool.poetry]
name = "social-llama"
version = "0.0.2"
description = "Social Llama"
authors = ["Anders Giovanni Møller <andersgiovanni@gmail.com>"]
license = "MIT"
readme = "README.md"
homepage = "https://github.com/AGMoller/social-llama"
repository = "https://github.com/AGMoller/social-llama"
documentation = "https://social-llama.readthedocs.io"
classifiers = [
    "Development Status :: 1 - Planning",
]

[tool.poetry.urls]
Changelog = "https://github.com/AGMoller/social-llama/releases"

[tool.poetry.dependencies]
python = "3.11.*"
click = ">=8.0.1"
datasets = "^2.14.4"
torch = "^2.0.1"
peft = "^0.5.0"
transformers = "4.38.2"
trl = "^0.7.1"
bitsandbytes = "^0.41.1"
scipy = "^1.11.2"
accelerate = "0.27.2"
wandb = "^0.15.10"
python-dotenv = "^1.0.0"
scikit-learn = "^1.3.1"
matplotlib = "^3.8.0"
deepspeed = "^0.12.3"
evaluate = "^0.4.1"
black = "^23.12.1"
langchain = "^0.1.4"
faiss-cpu = "^1.7.4"
fsspec = "2023.9.2"
sentence-transformers = "^2.3.1"
langchain-community = "^0.0.16"
jq = "^1.6.0"
openai = "1.10"
typing-extensions = "4.9.0"

[tool.poetry.dev-dependencies]
Pygments = ">=2.10.0"
bandit = ">=1.7.4"
black = ">=21.10b0"
coverage = {extras = ["toml"], version = ">=6.2"}
darglint = ">=1.8.1"
flake8 = ">=4.0.1"
flake8-bugbear = ">=21.9.2"
flake8-docstrings = ">=1.6.0"
flake8-rst-docstrings = ">=0.2.5"
furo = ">=2021.11.12"
isort = ">=5.10.1"
mypy = ">=0.930"
pep8-naming = ">=0.12.1"
pre-commit = ">=2.16.0"
pre-commit-hooks = ">=4.1.0"
pytest = ">=6.2.5"
pyupgrade = ">=2.29.1"
safety = ">=1.10.3"
sphinx = ">=4.3.2"
sphinx-autobuild = ">=2021.3.14"
sphinx-click = ">=3.0.2"
typeguard = ">=2.13.3"
xdoctest = {extras = ["colors"], version = ">=0.15.10"}
myst-parser = {version = ">=0.16.1"}

[tool.poetry.scripts]
social-llama = "social_llama.__main__:main"

[tool.poetry.group.dev.dependencies]
datasets = "^2.14.4"
torch = "^2.0.1"
ipykernel = "^6.25.2"
black = "^23.12.1"
seaborn = "^0.13.2"
<<<<<<< HEAD
openai = "^1.16.0"
streamlit = "^1.33.0"
plotly = "^5.20.0"
=======
openai = "^1.8"
>>>>>>> 6cf44c65

[tool.coverage.paths]
source = ["src", "*/site-packages"]
tests = ["tests", "*/tests"]

[tool.coverage.run]
branch = false
source = ["social_llama", "tests"]
omit = [
    "*/__init__.py",
    "*/config.py",
    "*/site-packages/*",
]

[tool.coverage.report]
show_missing = true
fail_under = 80

[tool.isort]
profile = "black"
force_single_line = true
lines_after_imports = 2

[tool.mypy]
strict = false
warn_unreachable = true
pretty = true
show_column_numbers = true
show_error_context = true
ignore_missing_imports = true

[build-system]
requires = ["poetry-core>=1.0.0"]
build-backend = "poetry.core.masonry.api"

[virtualenvs]
in-project = true<|MERGE_RESOLUTION|>--- conflicted
+++ resolved
@@ -39,7 +39,6 @@
 sentence-transformers = "^2.3.1"
 langchain-community = "^0.0.16"
 jq = "^1.6.0"
-openai = "1.10"
 typing-extensions = "4.9.0"
 
 [tool.poetry.dev-dependencies]
@@ -77,13 +76,9 @@
 ipykernel = "^6.25.2"
 black = "^23.12.1"
 seaborn = "^0.13.2"
-<<<<<<< HEAD
 openai = "^1.16.0"
 streamlit = "^1.33.0"
 plotly = "^5.20.0"
-=======
-openai = "^1.8"
->>>>>>> 6cf44c65
 
 [tool.coverage.paths]
 source = ["src", "*/site-packages"]
