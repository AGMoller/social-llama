"""Evaluation of the model."""

import os
import time
from typing import Dict
from typing import List
from typing import Union

import pandas as pd

# import torch
from datasets import Dataset
from datasets import load_dataset
from dotenv import load_dotenv
from huggingface_hub import InferenceClient
from tqdm import tqdm
from transformers import AutoConfig
from transformers import AutoTokenizer
from transformers import pipeline

from social_llama.config import DATA_DIR_EVALUATION_SOCIAL_DIMENSIONS
from social_llama.config import DATA_DIR_EVALUATION_SOCKET
from social_llama.config import LlamaConfigs
from social_llama.data_processing.social_dimensions import SocialDimensions
from social_llama.evaluation.helper_functions import label_check
from social_llama.evaluation.helper_functions import label_finder
from social_llama.utils import get_device
from social_llama.utils import save_json


load_dotenv()


class Evaluator:
    """Evaluator for our tasks dataset."""

    def __init__(self, model_id: str) -> None:
        """Initialize the evaluator."""
        self.socket_tasks: List[str] = ["CLS", "REG", "PAIR", "SPAN"]
        self.model_id = model_id
        self.social_dimensions = SocialDimensions(
            task="zero-shot", model="meta-llama/Llama-2-7b-chat-hf"
        )
        self.social_dimensions.get_data()
        self.llama_config = LlamaConfigs()
        self.socket_prompts: pd.DataFrame = pd.read_csv(
            DATA_DIR_EVALUATION_SOCKET / "socket_prompts_knowledge.csv"
        )
        self.generation_kwargs = {
            "max_new_tokens": 50,
            "temperature": 0.9,
            "truncate": 4096,
            # "stop_sequences": self.social_dimensions.config.labels,
        }
        self.generation_kwargs_local = {
            "max_new_tokens": 20,
            "temperature": 0.9,
        }
        self.tokenizer = AutoTokenizer.from_pretrained("meta-llama/Llama-2-7b-chat-hf")
        if model_id in ["meta-llama/Llama-2-7b-chat-hf", "meta-llama/Llama-2-13b-chat-hf"]:
            self.inference_client = InferenceClient(
                model=model_id, token=os.environ["HUGGINGFACEHUB_API_TOKEN"]
            )
            self.use_inference_client = True
        else:
            self.config = AutoConfig.from_pretrained(model_id)
            self.llama_config = LlamaConfigs()
            self.device = get_device()
            self.llm = pipeline(
                "text-generation",
                model=model_id,
                tokenizer=self.tokenizer,
                device_map="auto",
            )
            self.use_inference_client = False

    def predict(self, task: str = "social-dimensions") -> None:
        """Predict the labels for the test data."""
        if task == "social-dimensions":
            task_data = self._prepare_social_dim_test_data()
            predictions = []

            for sample in tqdm(task_data):
                prediction = self._predict(sample)

                prediction_processed = label_check(
                    prediction=prediction,
                    labels=self.social_dimensions.config.labels,
                )
                prediction_finder = label_finder(
                    prediction=prediction,
                    labels=self.social_dimensions.config.labels,
                )
                predictions.append(
                    {
                        "idx": sample["idx"],
                        "prompt": sample["prompt"],
                        "prediction": prediction,
                        "prediction_processed": prediction_processed,
                        "prediction_finder": prediction_finder,
                        "label": sample["label"],
                    }
                )
            save_json(
                DATA_DIR_EVALUATION_SOCIAL_DIMENSIONS
                / f"{self.model_id}_predictions_v3.json",
                predictions,
            )
        elif task == "socket":
            # cls_tasks = self.socket_prompts[self.socket_prompts["type"] == "CLS"][
            #     "task"
            # ]
            # for task in cls_tasks:
            for task in [
                "hahackathon#is_humor",
                "sarc",
                "tweet_irony",
                "contextual-abuse#IdentityDirectedAbuse",
                "tweet_emotion",
                "questionintimacy",
            ]:
                task_data, labels = self._prepare_socket_test_data(task=task)
                predictions = []

                for sample in tqdm(task_data):
                    prediction = self._predict(sample)

                    prediction_processed = label_check(
                        prediction=prediction,
                        labels=labels,
                    )
                    prediction_finder = label_finder(
                        prediction=prediction,
                        labels=labels,
                    )
                    predictions.append(
                        {
                            "idx": sample["idx"],
                            "prompt": sample["prompt"],
                            "prediction": prediction,
                            "prediction_processed": prediction_processed,
                            "prediction_finder": prediction_finder,
                            "label": sample["label"],
                        }
                    )
                save_json(
                    DATA_DIR_EVALUATION_SOCKET
                    / f"{task}/{self.model_id}_predictions_knowledge_injection.json",
                    predictions,
                )

        else:
            raise ValueError("Task not recognized.")

    def _predict(self, sample) -> str:
        if self.use_inference_client:
            has_output = False
            while not has_output:
                try:
                    prediction = self.inference_client.text_generation(
                        sample["prompt"], **self.generation_kwargs
                    )
                except Exception:
                    time.sleep(2)
                    continue
                has_output = True

        else:
            prediction: str = self.llm(sample["prompt"])[0]["generated_text"]
            prediction: str = prediction.replace(sample["prompt"], "")

        return prediction

    def _prepare_social_dim_test_data(self) -> List[Dict[str, str]]:
        """Prepare the test data for the social dimension task."""
        test_data: Dataset = self.social_dimensions.test_data

        test_data_formatted = {}

        # Loop through each JSON object and group by 'idx'
        for obj in test_data:
            idx = obj["idx"]
            response_good = obj["response_good"]

            if idx not in test_data_formatted:
                test_data_formatted[idx] = {
                    "label": [],
                    "idx": idx,
                    "prompt": self.social_dimensions._prompt_function(obj, is_q_a=True),
                }

            test_data_formatted[idx]["label"].append(response_good)

        # Return a list of all the values in the dictionary
        return list(test_data_formatted.values())

    def _prepare_socket_test_data(self, task: str) -> List[Dict[str, Union[str, int]]]:
        test_data_formatted: List[Dict[str, str]] = []

        # Get all the socket prompts with type CLS
        prompt = self.socket_prompts[self.socket_prompts["task"] == task][
            "question"
        ].iloc[0]

        # Get the knowledge of the labels
        knowledge = self.socket_prompts[self.socket_prompts["task"] == task][
            "knowledge"
        ].iloc[0]

        dataset: Dataset = load_dataset("Blablablab/SOCKET", task, split="test")

        # if length is more than 2000, randomly sample 2000
        if len(dataset) > 2000:
            dataset = dataset.shuffle(seed=42).select(range(2000))

        labels: List[str] = dataset.features["label"].names
        labels_formatted = [f'"{label}"' for label in labels]
        labels_mapping: Dict[int, str] = {i: label for i, label in enumerate(labels)}

        for idx, sample in enumerate(dataset):
            test_data_formatted.append(
                {
                    "idx": idx,
                    "prompt": self._prompt_socket(
                        sample, prompt, labels_formatted, knowledge
                    ),
                    "label": labels_mapping[sample["label"]],
                }
            )

        return test_data_formatted, labels

    def _prompt_socket(
        self,
        sample: Dict[str, str],
        prompt: str,
        labels: List[str],
        knowledge: str = "",
    ) -> str:
        chat: List[Dict[str, str]] = self.llama_config.get_chat_template()

        chat[0]["content"] = chat[0]["content"].format(
            prompt_prefix=f"You have the following knowledge about task-specific labels: {knowledge}"
            if knowledge != ""
            else ""
        )

        task_prompt = (
            prompt.format(
                text=sample["text"],
            )
            + f" You can choose from the following labels: {', '.join(labels)}\nAnswer:"
        )

        chat.append(
            {
                "role": "user",
                "content": task_prompt,
            }
        )

        return self.tokenizer.apply_chat_template(
            chat, tokenize=False, add_generation_prompt=True
        )


if __name__ == "__main__":
    models = [
        # "AGMoller/social-llama-7b-alpha",
        # "AGMoller/social-llama-7b-beta",
<<<<<<< HEAD
        # "meta-llama/Llama-2-13b-chat-hf"
        # "AGMoller/social-llama-13b-gamma"
        # "AGMoller/social-llama-13b-alpha"
        "AndersGiovanni/social-llama-7b-beta-1"
=======
        "meta-llama/Llama-2-7b-chat-hf"
>>>>>>> f3b27f54
    ]

    for model in models:
        # torch.cuda.empty_cache()

        evaluator = Evaluator(model)

        # evaluator.predict(task="social-dimensions")

        evaluator.predict(task="socket")

<<<<<<< HEAD
        evaluator.predict(task="socket")
=======
        del evaluator
>>>>>>> f3b27f54

    a = 1<|MERGE_RESOLUTION|>--- conflicted
+++ resolved
@@ -268,14 +268,7 @@
     models = [
         # "AGMoller/social-llama-7b-alpha",
         # "AGMoller/social-llama-7b-beta",
-<<<<<<< HEAD
-        # "meta-llama/Llama-2-13b-chat-hf"
-        # "AGMoller/social-llama-13b-gamma"
-        # "AGMoller/social-llama-13b-alpha"
-        "AndersGiovanni/social-llama-7b-beta-1"
-=======
         "meta-llama/Llama-2-7b-chat-hf"
->>>>>>> f3b27f54
     ]
 
     for model in models:
@@ -287,10 +280,6 @@
 
         evaluator.predict(task="socket")
 
-<<<<<<< HEAD
-        evaluator.predict(task="socket")
-=======
         del evaluator
->>>>>>> f3b27f54
 
     a = 1