import json
import os
from copy import deepcopy
from dataclasses import dataclass
from dataclasses import field
from typing import Optional

import numpy as np
import torch
from accelerate import Accelerator
from datasets import Dataset
from datasets import DatasetDict
from dotenv import load_dotenv
from peft import LoraConfig
from peft import TaskType
from peft import get_peft_model
from scipy.special import expit
from sklearn.metrics import accuracy_score
from sklearn.metrics import f1_score
from sklearn.metrics import precision_score
from sklearn.metrics import recall_score
from transformers import AutoModelForSequenceClassification
from transformers import AutoTokenizer
from transformers import DataCollatorWithPadding
from transformers import HfArgumentParser
from transformers import Trainer
from transformers import TrainerCallback
from transformers import TrainingArguments

from social_llama.config import DATA_DIR_SOCIAL_DIMENSIONS_RAW


load_dotenv()


@dataclass
class ScriptArguments:
    """Script arguments."""

    checkpoint: Optional[str] = field(
        default="meta-llama/Llama-2-7b-hf",
        metadata={
            "help": "the model name",
            "choices": [
                "meta-llama/Llama-2-7b-chat-hf",
                "meta-llama/Llama-2-7b-hf",
                "mistralai/Mistral-7B-v0.1",
                "roberta-large",
            ],
        },
    )
    lr: Optional[float] = field(default=1e-4, metadata={"help": "the learning rate"})
    num_train_epochs: Optional[int] = field(
        default=10, metadata={"help": "the number of training epochs"}
    )
    per_device_train_batch_size: Optional[int] = field(
        default=4, metadata={"help": "the per device train batch size"}
    )
    per_device_eval_batch_size: Optional[int] = field(
        default=4, metadata={"help": "the per device eval batch size"}
    )
    log_with: Optional[str] = field(
        default="wandb", metadata={"help": "use 'wandb' to log with wandb"}
    )
    logging_steps: Optional[int] = field(
        default=10, metadata={"help": "the logging frequency"}
    )
    gradient_accumulation_steps: Optional[int] = field(
        default=2, metadata={"help": "the gradient accumulation steps"}
    )
    gradient_checkpointing: Optional[bool] = field(
        default=True, metadata={"help": "whether to use gradient checkpointing"}
    )
    lora_alpha: Optional[float] = field(
        default=16, metadata={"help": "the lora alpha parameter"}
    )
    lora_dropout: Optional[float] = field(
        default=0.01, metadata={"help": "the lora dropout parameter"}
    )
    lora_r: Optional[int] = field(default=2, metadata={"help": "the lora r parameter"})
    lora_bias: Optional[str] = field(
        default="none", metadata={"help": "the lora bias parameter"}
    )
    learning_rate: Optional[float] = field(
        default=1e-4, metadata={"help": "the learning rate"}
    )
    lr_scheduler_type: Optional[str] = field(
        default="constant", metadata={"help": "the lr scheduler type"}
    )
    warmup_ratio: Optional[float] = field(
        default=0.05, metadata={"help": "the number of warmup steps"}
    )
    output_dir: Optional[str] = field(
        default="./ten-dim", metadata={"help": "the output directory"}
    )
    note: Optional[str] = field(
        default="", metadata={"help": "the note to add to the run"}
    )


parser = HfArgumentParser(ScriptArguments)
script_args = parser.parse_args_into_dataclasses()[0]


labels = [
    "social_support",
    "conflict",
    "trust",
    "fun",
    "similarity",
    "identity",
    "respect",
    "romance",
    "knowledge",
    "power",
    "other",
]

id2label = {i: label for i, label in enumerate(labels)}
label2id = {label: i for i, label in enumerate(labels)}


def preprocess_data(data):
    # Extract the text and labels from the data
    texts = []
    labels = []
    for item in data:
        item_labels = [
            1 if item[key] >= 2 else 0
            for key in [
                "social_support",
                "conflict",
                "trust",
                "fun",
                "similarity",
                "identity",
                "respect",
                "romance",
                "knowledge",
                "power",
                "other",
            ]
        ]
        # Check if any label has a value of 2 or more
        texts.append(item["text"])
        labels.append(item_labels)

    # Create a dictionary with the texts and labels
    data_dict = {"text": texts, "labels": labels}

    # Convert the dictionary to a Dataset
    dataset = Dataset.from_dict(data_dict)

    return dataset


def split_data(data):
    # Split the data into train, validation, and test sets
    data = data.train_test_split(test_size=0.3, seed=42)  # 70% for train, 30% for test
    test = data["test"]
    test = test.train_test_split(
        test_size=0.5, seed=42
    )  # 10% for validation, 10% for test
    data["test"] = test["test"]
    data["validation"] = test["train"]

    # Convert the splits to a DatasetDict
    dataset_dict = DatasetDict(
        {"train": data["train"], "validation": data["validation"], "test": data["test"]}
    )

    return dataset_dict


def count_labels(dataset_dict):
    # Initialize a dictionary to store the counts for each set
    label_counts = {
        "train": {label: 0 for label in id2label.values()},
        "validation": {label: 0 for label in id2label.values()},
        "test": {label: 0 for label in id2label.values()},
    }

    # Iterate over each set in the dataset_dict
    for set_name in ["train", "validation", "test"]:
        # Iterate over the labels in the processed data
        for label_list in dataset_dict[set_name]["labels"]:
            for i, label_value in enumerate(label_list):
                if label_value == 1:  # If the label is present
                    label = id2label[i]  # Get the label name
                    label_counts[set_name][label] += 1  # Increment the count

    return label_counts


def calculate_weights(dataset_dict):
    # Calculate the total number of instances in the training set
    total_instances = len(dataset_dict["train"])

    # Calculate the number of instances for each label
    label_counts = {label: 0 for label in id2label.values()}
    for label_list in dataset_dict["train"]["labels"]:
        for i, label_value in enumerate(label_list):
            if label_value == 1:  # If the label is present
                label = id2label[i]  # Get the label name
                label_counts[label] += 1  # Increment the count

    # Calculate the weights for each label
    label_weights = {
        label: total_instances / (2 * count) for label, count in label_counts.items()
    }

    return label_weights


def compute_metrics(eval_pred):
    logits, labels = eval_pred
    # Convert logits to probabilities
    probs = expit(logits)
    # Use a threshold to convert probabilities to binary predictions
    predictions = (probs > 0.5).astype(int)
    # Calculate metrics
    accuracy = accuracy_score(labels, predictions)
    precision = precision_score(labels, predictions, average="micro")
    recall = recall_score(labels, predictions, average="micro")
    f1 = f1_score(labels, predictions, average="micro")
    return {
        "accuracy": accuracy,
        "precision": precision,
        "recall": recall,
        "f1": f1,
    }


def get_lora_model(model):
    if script_args.checkpoint in ["HuggingFaceH4/zephyr-7b-beta", "mistralai/Mistral-7B-v0.1", "meta-llama/Llama-2-7b-hf"]:
        peft_config = LoraConfig(
            task_type=TaskType.SEQ_CLS,
            r=script_args.lora_r,
            lora_alpha=script_args.lora_alpha,
            lora_dropout=script_args.lora_dropout,
            bias=script_args.lora_bias,
            target_modules=[
                "q_proj",
                "v_proj",
            ],
        )
    else:
        peft_config = LoraConfig(
            task_type=TaskType.SEQ_CLS,
            r=script_args.lora_r,
            lora_alpha=script_args.lora_alpha,
            lora_dropout=script_args.lora_dropout,
            bias=script_args.lora_bias,
        )

    model = get_peft_model(model, peft_config)
    model.print_trainable_parameters()

    return model


class CustomCallback(TrainerCallback):
    def __init__(self, trainer) -> None:
        super().__init__()
        self._trainer = trainer

    def on_epoch_end(self, args, state, control, **kwargs):
        if control.should_evaluate:
            control_copy = deepcopy(control)
            self._trainer.evaluate(
                eval_dataset=self._trainer.train_dataset, metric_key_prefix="train"
            )
            return control_copy


class WeightedCELossTrainer(Trainer):
    def compute_loss(self, model, inputs, return_outputs=False):
        labels = inputs.pop("labels")
        # Get model's predictions
        outputs = model(**inputs)
        logits = outputs.get("logits")
        # Convert label weights to tensor
        weights = torch.tensor(
            [label_weights[label] for label in id2label.values()],
            device=logits.device,
            dtype=logits.dtype,
        )
        # Compute custom loss
        loss_fct = torch.nn.BCEWithLogitsLoss(weight=weights)
        labels = labels.type_as(logits)
        loss = loss_fct(logits, labels)
        return (loss, outputs) if return_outputs else loss


def train_model(dataset_dict, model, tokenizer, test=False):
    # Define the training arguments
    training_args = TrainingArguments(
        output_dir=f"{script_args.output_dir}/{script_args.checkpoint}",
        learning_rate=script_args.lr,
        lr_scheduler_type=script_args.lr_scheduler_type,
        warmup_ratio=script_args.warmup_ratio,
        per_device_train_batch_size=script_args.per_device_train_batch_size,
        per_device_eval_batch_size=script_args.per_device_eval_batch_size,
        num_train_epochs=script_args.num_train_epochs,
        evaluation_strategy="epoch",
        save_strategy="epoch",
        load_best_model_at_end=True,
        report_to=script_args.log_with,
        save_total_limit=1,
        fp16=True,
        gradient_checkpointing=script_args.gradient_checkpointing,
        run_name=f"{script_args.checkpoint}-{script_args.note}",
        seed=42,
        logging_dir=f"logs/10dim-{script_args.checkpoint}",
    )

    # Define the data collator
    data_collator = DataCollatorWithPadding(
        tokenizer=tokenizer, padding=True, max_length=1024
    )

    # Define the trainer
    trainer = WeightedCELossTrainer(
        model=model,
        args=training_args,
        train_dataset=dataset_dict["train"],
        eval_dataset=dataset_dict["validation"],
        data_collator=data_collator,
        compute_metrics=compute_metrics,
    )

    # Add Custom Callback
    trainer.add_callback(CustomCallback(trainer))

    # Train the model
    trainer.train()

    # Evaluate the model on the testset
    if test:
        trainer.evaluate(dataset_dict["test"], metric_key_prefix="test")

    return trainer


if __name__ == "__main__":
    # Set os.environ["WANDB_PROJECT"] to project name
    os.environ["WANDB_PROJECT"] = "ten-dim"

    # Load script arguments
    parser = HfArgumentParser(ScriptArguments)
    script_args = parser.parse_args_into_dataclasses()[0]

    # Load the data
    data = json.load(open(DATA_DIR_SOCIAL_DIMENSIONS_RAW / "labeled_dataset.json"))

    # Preprocess the data
    dataset = preprocess_data(data)

    # Split the data
    dataset_dict = split_data(dataset)

    # Count the labels
    label_counts = count_labels(dataset_dict)

    # Load the model
    model = AutoModelForSequenceClassification.from_pretrained(
        pretrained_model_name_or_path=script_args.checkpoint,
        num_labels=11,
        trust_remote_code=True,
        problem_type="multi_label_classification",
        device_map="auto",
        id2label=id2label,
        label2id=label2id,
    )

    # Calculate the weights
    label_weights = calculate_weights(dataset_dict)

    # Load the tokenizer
    tokenizer = AutoTokenizer.from_pretrained(
        script_args.checkpoint,
        trust_remote_code=True,
        truncation=True,
    )
    tokenizer.pad_token = tokenizer.eos_token
    tokenizer.pad_token_id = tokenizer.eos_token_id
    tokenizer.padding_side = "right"  # Fix weird overflow issue with fp16 training
    tokenizer.verbose = False

    # Set the pad token id
    model.config.pad_token_id = tokenizer.pad_token_id

    # Tokenize the data
    tokenized_datasets = dataset_dict.map(
        lambda examples: tokenizer(
            examples["text"],
            max_length=1024,
            truncation=True,
            padding="max_length",
        ),
        batched=True,
        remove_columns=["text"],
    )
    tokenized_datasets.set_format("torch")

    # Fix size mismatch between model and tokenizer
    model.resize_token_embeddings(len(tokenizer))

    # Get the LoRA model
    model = get_lora_model(model)

    # Train the model
    trainer = train_model(tokenized_datasets, model, tokenizer, test=True)

    # Save the model
    trainer.save_model()

    # Push to hub
<<<<<<< HEAD
    trainer.push_to_hub(f"{script_args.checkpoint}-10dim")

    # model.push_to_hub(f"10dim-{script_args.checkpoint}-peft")
=======
    trainer.push_to_hub()
>>>>>>> 735c1d11
<|MERGE_RESOLUTION|>--- conflicted
+++ resolved
@@ -416,10 +416,4 @@
     trainer.save_model()
 
     # Push to hub
-<<<<<<< HEAD
-    trainer.push_to_hub(f"{script_args.checkpoint}-10dim")
-
-    # model.push_to_hub(f"10dim-{script_args.checkpoint}-peft")
-=======
-    trainer.push_to_hub()
->>>>>>> 735c1d11
+    trainer.push_to_hub()