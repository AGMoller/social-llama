"""Fine-tuning script for SFT."""

import os
from dataclasses import dataclass
from dataclasses import field
from typing import Optional

import torch
from dotenv import load_dotenv
from peft import AutoPeftModelForCausalLM
from peft import LoraConfig
from transformers import AutoModelForCausalLM
from transformers import AutoTokenizer
from transformers import BitsAndBytesConfig
from transformers import HfArgumentParser
from transformers import TrainingArguments
from trl import SFTTrainer

from social_llama.data_processing.social_dimensions import SocialDimensions


load_dotenv()


@dataclass
class ScriptArguments:
    """Script arguments."""

    model_name: Optional[str] = field(
        default="meta-llama/Llama-2-13b-hf", metadata={"help": "the model name"}
    )
    log_with: Optional[str] = field(
        default="wandb", metadata={"help": "use 'wandb' to log with wandb"}
    )

    dataset_name: Optional[str] = field(
        default="social_dimensions", metadata={"help": "the dataset name"}
    )
    subset: Optional[str] = field(
        default="data/finetune", metadata={"help": "the subset to use"}
    )
    split: Optional[str] = field(default="train", metadata={"help": "the split to use"})
    size_valid_set: Optional[int] = field(
        default=4000, metadata={"help": "the size of the validation set"}
    )
    shuffle_buffer: Optional[int] = field(
        default=5000, metadata={"help": "the shuffle buffer size"}
    )
    seq_length: Optional[int] = field(
        default=1024, metadata={"help": "the sequence length"}
    )
    num_workers: Optional[int] = field(
        default=4, metadata={"help": "the number of workers"}
    )

    max_steps: Optional[int] = field(
        default=500, metadata={"help": "the maximum number of sgd steps"}
    )
    logging_steps: Optional[int] = field(
        default=10, metadata={"help": "the logging frequency"}
    )
    save_steps: Optional[int] = field(
        default=25, metadata={"help": "the saving frequency"}
    )
    per_device_train_batch_size: Optional[int] = field(
        default=4, metadata={"help": "the per device train batch size"}
    )
    per_device_eval_batch_size: Optional[int] = field(
        default=1, metadata={"help": "the per device eval batch size"}
    )
    gradient_accumulation_steps: Optional[int] = field(
        default=2, metadata={"help": "the gradient accumulation steps"}
    )
    gradient_checkpointing: Optional[bool] = field(
        default=True, metadata={"help": "whether to use gradient checkpointing"}
    )
    group_by_length: Optional[bool] = field(
        default=False, metadata={"help": "whether to group by length"}
    )
    packing: Optional[bool] = field(
        default=True, metadata={"help": "whether to use packing for SFTTrainer"}
    )

    lora_alpha: Optional[float] = field(
        default=16, metadata={"help": "the lora alpha parameter"}
    )
    lora_dropout: Optional[float] = field(
        default=0.05, metadata={"help": "the lora dropout parameter"}
    )
    lora_r: Optional[int] = field(default=8, metadata={"help": "the lora r parameter"})

    learning_rate: Optional[float] = field(
        default=1e-4, metadata={"help": "the learning rate"}
    )
    lr_scheduler_type: Optional[str] = field(
        default="cosine", metadata={"help": "the lr scheduler type"}
    )
    num_warmup_steps: Optional[int] = field(
        default=100, metadata={"help": "the number of warmup steps"}
    )
    weight_decay: Optional[float] = field(
        default=0.05, metadata={"help": "the weight decay"}
    )
    optimizer_type: Optional[str] = field(
        default="paged_adamw_32bit", metadata={"help": "the optimizer type"}
    )

    output_dir: Optional[str] = field(
        default=f"./sft", metadata={"help": "the output directory"}
    )
    log_freq: Optional[int] = field(
        default=1, metadata={"help": "the logging frequency"}
    )
    note: Optional[str] = field(
        default="", metadata={"help": "the note to add to the run"}
    )
    task: Optional[str] = field(
        default="zero-shot", metadata={"help": "the task to run"}
    )


parser = HfArgumentParser(ScriptArguments)
script_args = parser.parse_args_into_dataclasses()[0]

output_dir = f"{script_args.output_dir}/{script_args.model_name.split('/')[-1]}_{script_args.task}_{script_args.note}"

bnb_config = BitsAndBytesConfig(
    load_in_4bit=True,
    # load_in_8bit=True,
    bnb_4bit_quant_type="nf4",
    bnb_4bit_compute_dtype=torch.bfloat16,
)

base_model = AutoModelForCausalLM.from_pretrained(
    script_args.model_name,
    quantization_config=bnb_config,
    device_map="auto",
    trust_remote_code=True,
    use_auth_token=True,
)
base_model.config.use_cache = False

peft_config = LoraConfig(
    r=script_args.lora_r,
    lora_alpha=script_args.lora_alpha,
    lora_dropout=script_args.lora_dropout,
    target_modules=["q_proj", "v_proj"],
    bias="none",
    task_type="CAUSAL_LM",
)

tokenizer = AutoTokenizer.from_pretrained(
    script_args.model_name, trust_remote_code=True
)
tokenizer.pad_token = tokenizer.eos_token
tokenizer.padding_side = "right"  # Fix weird overflow issue with fp16 training

training_args = TrainingArguments(
<<<<<<< HEAD
    output_dir=output_dir,
=======
    output_dir=f"{script_args.output_dir}/{script_args.model_name}",
>>>>>>> ce8a6bc7
    per_device_train_batch_size=script_args.per_device_train_batch_size,
    gradient_accumulation_steps=script_args.gradient_accumulation_steps,
    per_device_eval_batch_size=script_args.per_device_eval_batch_size,
    learning_rate=script_args.learning_rate,
    logging_steps=script_args.logging_steps,
    max_steps=script_args.max_steps,
    report_to=script_args.log_with,
    save_steps=script_args.save_steps,
    group_by_length=script_args.group_by_length,
    lr_scheduler_type=script_args.lr_scheduler_type,
    warmup_steps=script_args.num_warmup_steps,
    optim=script_args.optimizer_type,
    fp16=True,
    remove_unused_columns=False,
    run_name=f"{script_args.model_name}_sft_{script_args.task}_{script_args.note}",
)

if script_args.dataset_name == "social_dimensions":
    dataset = SocialDimensions(task=script_args.task, model=script_args.model_name)

dataset.get_data()
train_dataset, eval_dataset = dataset.preprocess_sft()

trainer = SFTTrainer(
    model=base_model,
    train_dataset=train_dataset,
    eval_dataset=eval_dataset,
    peft_config=peft_config,
    packing=script_args.packing,
    max_seq_length=1024,
    tokenizer=tokenizer,
    args=training_args,
)
trainer.train()
trainer.save_model(output_dir)

output_dir_final = os.path.join(output_dir, "final_checkpoint")
trainer.model.save_pretrained(output_dir_final)

# Free memory for merging weights
del base_model
torch.cuda.empty_cache()

model = AutoPeftModelForCausalLM.from_pretrained(
    output_dir_final, device_map="auto", torch_dtype=torch.bfloat16
)
model = model.merge_and_unload()

output_merged_dir = os.path.join(output_dir, "final_merged_checkpoint")
model.save_pretrained(output_merged_dir, safe_serialization=True)<|MERGE_RESOLUTION|>--- conflicted
+++ resolved
@@ -156,11 +156,7 @@
 tokenizer.padding_side = "right"  # Fix weird overflow issue with fp16 training
 
 training_args = TrainingArguments(
-<<<<<<< HEAD
-    output_dir=output_dir,
-=======
-    output_dir=f"{script_args.output_dir}/{script_args.model_name}",
->>>>>>> ce8a6bc7
+    output_dir=output_dir,main
     per_device_train_batch_size=script_args.per_device_train_batch_size,
     gradient_accumulation_steps=script_args.gradient_accumulation_steps,
     per_device_eval_batch_size=script_args.per_device_eval_batch_size,
