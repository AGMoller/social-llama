--- conflicted
+++ resolved
@@ -60,11 +60,7 @@
         default=10, metadata={"help": "the logging frequency"}
     )
     save_steps: Optional[int] = field(
-<<<<<<< HEAD
-        default=75, metadata={"help": "the saving frequency"}
-=======
         default=25, metadata={"help": "the saving frequency"}
->>>>>>> 7b155e6e
     )
     per_device_train_batch_size: Optional[int] = field(
         default=8, metadata={"help": "the per device train batch size"}
@@ -110,11 +106,7 @@
     )
 
     output_dir: Optional[str] = field(
-<<<<<<< HEAD
-        default=f"./sft_v2", metadata={"help": "the output directory"}
-=======
         default="./sft", metadata={"help": "the output directory"}
->>>>>>> 7b155e6e
     )
     log_freq: Optional[int] = field(
         default=1, metadata={"help": "the logging frequency"}
